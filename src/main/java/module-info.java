--- conflicted
+++ resolved
@@ -19,13 +19,8 @@
     exports uk.oczadly.karl.jnano.util;
     
     //Dependencies
-<<<<<<< HEAD
-    requires gson;
+    requires transitive com.google.gson;
+    requires blake2b;
     requires Java.WebSocket;
 
-=======
-    requires transitive com.google.gson;
-    requires blake2b;
-    
->>>>>>> f1bc4900
 }